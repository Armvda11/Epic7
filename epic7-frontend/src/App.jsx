import { Routes, Route } from "react-router-dom";
import Login from "./pages/Login";
import Register from "./pages/Register";
import Dashboard from "./pages/Dashboard";
import MyHeroes from "./pages/MyHeroes";
import Inventory from "./pages/Inventory";
import { ToastContainer } from "react-toastify";
import "react-toastify/dist/ReactToastify.css";
import HeroView from "./pages/HeroView";
import PrivateRoute from "./components/PrivateRoute";
import { MailboxProvider } from "./context/MailboxContext";
import FriendsPage from "./pages/FriendsPage";
import Shop from "./pages/Shop";
<<<<<<< HEAD
import Combat from "./pages/Combat";
=======
import UserProfile from './pages/UserProfile';
>>>>>>> 046f3519

function App() {
  return (
    <MailboxProvider>
      <Routes>
        <Route path="/" element={<Login />} />
        <Route path="/register" element={<Register />} />
        <Route path="/dashboard" element={<Dashboard />} />
        <Route path="/shop" element={<Shop />} />
        <Route path="/my-heroes" element={<MyHeroes />} />
        <Route path="/inventory" element={<Inventory />} />
        <Route path="/combat" element={<Combat />} />
        
        <Route path="/hero" element={<PrivateRoute />}>
          <Route path=":heroId" element={<HeroView />} /> 
        </Route>
<<<<<<< HEAD
     

=======
        <Route path="/friends" element={<FriendsPage />} />
        <Route path="/profile/:userId" element={<UserProfile />} />
>>>>>>> 046f3519
      </Routes>

      {/* Toast container en-dehors des Routes */}
      <ToastContainer 
        position="top-center" 
        autoClose={5000}
        closeOnClick={true}
        draggable={true}
        pauseOnHover={true}
        className="overlay-toast"
        style={{
          width: "auto",
          maxWidth: "500px"
        }}
      />
    </MailboxProvider>
  );
}

export default App;<|MERGE_RESOLUTION|>--- conflicted
+++ resolved
@@ -11,11 +11,9 @@
 import { MailboxProvider } from "./context/MailboxContext";
 import FriendsPage from "./pages/FriendsPage";
 import Shop from "./pages/Shop";
-<<<<<<< HEAD
-import Combat from "./pages/Combat";
-=======
+
 import UserProfile from './pages/UserProfile';
->>>>>>> 046f3519
+
 
 function App() {
   return (
@@ -27,18 +25,15 @@
         <Route path="/shop" element={<Shop />} />
         <Route path="/my-heroes" element={<MyHeroes />} />
         <Route path="/inventory" element={<Inventory />} />
-        <Route path="/combat" element={<Combat />} />
+
         
         <Route path="/hero" element={<PrivateRoute />}>
           <Route path=":heroId" element={<HeroView />} /> 
         </Route>
-<<<<<<< HEAD
-     
 
-=======
         <Route path="/friends" element={<FriendsPage />} />
         <Route path="/profile/:userId" element={<UserProfile />} />
->>>>>>> 046f3519
+
       </Routes>
 
       {/* Toast container en-dehors des Routes */}
